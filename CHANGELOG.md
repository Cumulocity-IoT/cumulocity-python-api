# Changelog

## Version 1.4

* Fixed https://github.com/SoftwareAG/cumulocity-python-api/issues/25
  The SimpleTenantApp did not include the tenant ID into the username which is not supported 
  by all Cumulocity instances.

<<<<<<< HEAD
* Fixed https://github.com/SoftwareAG/cumulocity-python-api/issues/25
  The SimpleTenantApp did not include the tenant ID into the username which is not supported 
  by all Cumulocity instances.

=======
>>>>>>> 4960b117
* Adding class _QueryUtil, bundling query encoding related functionality.

* Added tests for special character parsing.

* Fixed handling and documentation of inventory API for querying by name. 
  Added query parameter for specification of custom queries.

* Reverted changes in ComplexObject - a ComplexObject is not a dictionary-like class, it only   
  supports some dictionary-like access functions. But, for instance, updating a ComplexObject
  is very different from updating a dictionary. Hence, it no longer inherits MutableMapping.

## Version 1.3.2

### Changed

* Obfuscated internal properties in _DictWrapper which blocked standard dictionary behavior. 
  Code cleanup.

* ComplexObject & _DictMapping now both inherit MutableMapping (Thanks Sam!).

* The base API now ignores trailing slashes gracefully.


## Version 1.3.1

### Changed

* Switched to version 2.4.0 of PyJWT as recommended by https://nvd.nist.gov/vuln/detail/CVE-2022-29217 


## Version 1.3

### Changed

* All objects with fragments can now be converted to Pandas Series (Thanks Sam!).

### Added 

* Added support for operations (Thanks Alex!).

* Added support for lastUpdated field in alarms and events.


## Version 1.2

### Changed

* Changed behavior of Events and Alarms API. Previously, an undefined event/alarm time was set to the current datetime 
  when invoking the `.create` function on the object. This was handy but inconsistent to the REST API behavior and
  therefore removed. Instead, the constructor can now be invoked with `time='now'` as a shorthand. The `time` field
  is never set to a default value automatically.

* Added `samples` folder to linting task.

* Added device agent registration sample (Thanks Nick!).


## Version 1.1.1

### Added

* Added Multi-Tenant sample script (`samples/multi_tenant_app.py`).

* Added task `build-ms` task and corresponding script files to generate Cumulocity microservices from sample scripts.

### Fixes

* Fixed authentication (username must include tenant ID) for subscribed tenants in multi-tenant scenarios. 

* Fixed pylint dependency in `requirements.txt`.

* Added `cachetools` to library dependencies in `setup.cfg`.


## Version 1.1

### Notes

* _Warning_, this release is a breaking change as it introduces an `auth` parameter to the API base classes,
  `CumulocityRestAPI` and `CumulocityAPI`. This parameter should be the new standard to use (instead of just
  username and password).

* _Warning_, this release replaces the 'all-purpose' class `CumulocityApp` with specialized versions for multi-tenant
  (`MultiTenantCumulocityApp`) and single tenant (`SimpleCumulocityApp`) environments.

### Added

* Added `_util.py` file to hold all cross-class auxiliary functionality.

* Added `_auth.py` file to hold all cross-class authentication functionality. Moved corresponding code from file
  `app.__init__.py` to the `AuthUtil` class.
 
* Added `_jwt.py` with `JWT` class which encapsulates JWT handling for the libraries purpose. This is _not_ a full
  JWT implementation. 

* Added `HTMLBearerAuth` class which encapsulates Cumulocity's JWT token-based authentication mechanism. 
 
* Added token-based authentication support. All API classes now can be initialized with an AuthBase parameter which
  would allow all kinds of authentication mechanisms. As of now, `HTTPbasicAuth` and `HTTPBearerAuth` is supported.

* Added caching with TTL/Max Size strategies to `MultiTenantCumulocityApp` and `SimpleCumulocityApp`.

* Added samples: `user_sessions.py` illustrating how user sessions can be obtained and `simple_tenant_app.py` 
  illustrating how the `SimpleCumulocityApp` class is used.

* Added requirements: `cachetools` (for caching), `inputtimeout` and `flask` (for samples).

### Changed

* Fixed file opening in `post_file` function in `_base_api.py` to avoid files already being closed when posting.

* Removed class `CumulocityApp` as it was too generic and hard to use. Replaces with classes `SimpleCumulocityApp`
  which behaves pretty much identical and `MultiTenantCumulocityApp` which behances more like a factory.


## Version 1.0.2

### Changed

* Added this changelog :-)

* Fixed [Issue #7](https://github.com/SoftwareAG/cumulocity-python-api/issues/7):
  Improved caching and user experience when creating CumulocityApp instances. Added unit tests.

* Added possibility to resolve the tenant ID from authorization headers (both `Basic` and `Bearer`).


## Version 1.0.1

### Changed

* The cumulocity-pyton-api library is now available on [PyPI](https://pypi.org) under the name `c8y_api` (see https://pypi.org/project/c8y-api/) 
* Updated README to reflect installation from PyPI 


## Version 1.0

Major refactoring of beta version:
* Unified user experience
* Complete documentation
* Performance improvements
* Introduced `CumulocityApp` to avoid mix-up with `CumulocityApi`
* Complete unit tests
* Structured integration tests
* Removed samples (sorry, need to be re-organized)<|MERGE_RESOLUTION|>--- conflicted
+++ resolved
@@ -1,4 +1,8 @@
 # Changelog
+
+## Work in progress
+
+_put your new comments here_
 
 ## Version 1.4
 
@@ -6,13 +10,6 @@
   The SimpleTenantApp did not include the tenant ID into the username which is not supported 
   by all Cumulocity instances.
 
-<<<<<<< HEAD
-* Fixed https://github.com/SoftwareAG/cumulocity-python-api/issues/25
-  The SimpleTenantApp did not include the tenant ID into the username which is not supported 
-  by all Cumulocity instances.
-
-=======
->>>>>>> 4960b117
 * Adding class _QueryUtil, bundling query encoding related functionality.
 
 * Added tests for special character parsing.
