# Changelog


## Work in progress

<<<<<<< HEAD
=======
## Version 1.1.1

>>>>>>> 63ae388a
### Added

* Added Multi-Tenant sample script (`samples/multi_tenant_app.py`).

* Added task `build-ms` task and corresponding script files to generate Cumulocity microservices from sample scripts.

### Fixes

* Fixed authentication (username must include tenant ID) for subscribed tenants in multi-tenant scenarios. 

* Fixed pylint dependency in `requirements.txt`.

<<<<<<< HEAD
* Added `cachetools` to library dependencies in `setup.cfg`  
=======
* Added `cachetools` to library dependencies in `setup.cfg`.
>>>>>>> 63ae388a


## Version 1.1

### Notes

* _Warning_, this release is a breaking change as it introduces an `auth` parameter to the API base classes,
  `CumulocityRestAPI` and `CumulocityAPI`. This parameter should be the new standard to use (instead of just
  username and password).

* _Warning_, this release replaces the 'all-purpose' class `CumulocityApp` with specialized versions for multi-tenant
  (`MultiTenantCumulocityApp`) and single tenant (`SimpleCumulocityApp`) environments.

### Added

* Added `_util.py` file to hold all cross-class auxiliary functionality.

* Added `_auth.py` file to hold all cross-class authentication functionality. Moved corresponding code from file
  `app.__init__.py` to the `AuthUtil` class.
 
* Added `_jwt.py` with `JWT` class which encapsulates JWT handling for the libraries purpose. This is _not_ a full
  JWT implementation. 

* Added `HTMLBearerAuth` class which encapsulates Cumulocity's JWT token-based authentication mechanism. 
 
* Added token-based authentication support. All API classes now can be initialized with an AuthBase parameter which
  would allow all kinds of authentication mechanisms. As of now, `HTTPbasicAuth` and `HTTPBearerAuth` is supported.

* Added caching with TTL/Max Size strategies to `MultiTenantCumulocityApp` and `SimpleCumulocityApp`.

* Added samples: `user_sessions.py` illustrating how user sessions can be obtained and `simple_tenant_app.py` 
  illustrating how the `SimpleCumulocityApp` class is used.

* Added requirements: `cachetools` (for caching), `inputtimeout` and `flask` (for samples).

### Changed

* Fixed file opening in `post_file` function in `_base_api.py` to avoid files already being closed when posting.

* Removed class `CumulocityApp` as it was too generic and hard to use. Replaces with classes `SimpleCumulocityApp`
  which behaves pretty much identical and `MultiTenantCumulocityApp` which behances more like a factory.


## Version 1.0.2

### Changed

* Added this changelog :-)

* Fixed [Issue #7](https://github.com/SoftwareAG/cumulocity-python-api/issues/7):
  Improved caching and user experience when creating CumulocityApp instances. Added unit tests.

* Added possibility to resolve the tenant ID from authorization headers (both `Basic` and `Bearer`).


## Version 1.0.1

### Changed

* The cumulocity-pyton-api library is now available on [PyPI](https://pypi.org) under the name `c8y_api` (see https://pypi.org/project/c8y-api/) 
* Updated README to reflect installation from PyPI 


## Version 1.0

Major refactoring of beta version:
* Unified user experience
* Complete documentation
* Performance improvements
* Introduced `CumulocityApp` to avoid mix-up with `CumulocityApi`
* Complete unit tests
* Structured integration tests
* Removed samples (sorry, need to be re-organized)<|MERGE_RESOLUTION|>--- conflicted
+++ resolved
@@ -3,11 +3,8 @@
 
 ## Work in progress
 
-<<<<<<< HEAD
-=======
 ## Version 1.1.1
 
->>>>>>> 63ae388a
 ### Added
 
 * Added Multi-Tenant sample script (`samples/multi_tenant_app.py`).
@@ -20,11 +17,7 @@
 
 * Fixed pylint dependency in `requirements.txt`.
 
-<<<<<<< HEAD
-* Added `cachetools` to library dependencies in `setup.cfg`  
-=======
 * Added `cachetools` to library dependencies in `setup.cfg`.
->>>>>>> 63ae388a
 
 
 ## Version 1.1
