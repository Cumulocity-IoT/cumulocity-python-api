--- conflicted
+++ resolved
@@ -1,16 +1,14 @@
 # Changelog
 
-<<<<<<< HEAD
-*  Adding support for the Audit API.
-=======
+* Adding support for the Audit API.
+
 * Added support for event attachment handling.
 
 * Adding support for bulk operations.
->>>>>>> d38f034c
 
 ## Version 1.6.1
 
-*  Adding `c8y_tk` namespace to distribution.
+* Adding `c8y_tk` namespace to distribution.
  
 ## Version 1.6
 
