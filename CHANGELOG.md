--- conflicted
+++ resolved
@@ -3,11 +3,8 @@
 
 ## Work in progress
 
-<<<<<<< HEAD
-=======
 ## Version 1.1
 
->>>>>>> d214aa37
 ### Notes
 
 * _Warning_, this release is a breaking change as it introduces an `auth` parameter to the API base classes,
