# Changelog

<<<<<<< HEAD
## Work in progress

### Changed

* Obfuscated internal properties in _DictWrapper which blocked standard dictionary behavior. 
  Code cleanup.

* ComplexObject & _DictMapping now both inherit MutableMapping (Thanks Sam!).

* The base API now ignores trailing slashes gracefully.
=======
## Version 1.3.1

### Changed

* Switched to version 2.4.0 of PyJWT as recommended by https://nvd.nist.gov/vuln/detail/CVE-2022-29217 
>>>>>>> 736a79f1

## Version 1.3

### Changed

* All objects with fragments can now be converted to Pandas Series (Thanks Sam!).

### Added 

* Added support for operations (Thanks Alex!).

* Added support for lastUpdated field in alarms and events.


## Version 1.2

### Changed

* Changed behavior of Events and Alarms API. Previously, an undefined event/alarm time was set to the current datetime 
  when invoking the `.create` function on the object. This was handy but inconsistent to the REST API behavior and
  therefore removed. Instead, the constructor can now be invoked with `time='now'` as a shorthand. The `time` field
  is never set to a default value automatically.

* Added `samples` folder to linting task.

* Added device agent registration sample (Thanks Nick!).


## Version 1.1.1

### Added

* Added Multi-Tenant sample script (`samples/multi_tenant_app.py`).

* Added task `build-ms` task and corresponding script files to generate Cumulocity microservices from sample scripts.

### Fixes

* Fixed authentication (username must include tenant ID) for subscribed tenants in multi-tenant scenarios. 

* Fixed pylint dependency in `requirements.txt`.

* Added `cachetools` to library dependencies in `setup.cfg`.


## Version 1.1

### Notes

* _Warning_, this release is a breaking change as it introduces an `auth` parameter to the API base classes,
  `CumulocityRestAPI` and `CumulocityAPI`. This parameter should be the new standard to use (instead of just
  username and password).

* _Warning_, this release replaces the 'all-purpose' class `CumulocityApp` with specialized versions for multi-tenant
  (`MultiTenantCumulocityApp`) and single tenant (`SimpleCumulocityApp`) environments.

### Added

* Added `_util.py` file to hold all cross-class auxiliary functionality.

* Added `_auth.py` file to hold all cross-class authentication functionality. Moved corresponding code from file
  `app.__init__.py` to the `AuthUtil` class.
 
* Added `_jwt.py` with `JWT` class which encapsulates JWT handling for the libraries purpose. This is _not_ a full
  JWT implementation. 

* Added `HTMLBearerAuth` class which encapsulates Cumulocity's JWT token-based authentication mechanism. 
 
* Added token-based authentication support. All API classes now can be initialized with an AuthBase parameter which
  would allow all kinds of authentication mechanisms. As of now, `HTTPbasicAuth` and `HTTPBearerAuth` is supported.

* Added caching with TTL/Max Size strategies to `MultiTenantCumulocityApp` and `SimpleCumulocityApp`.

* Added samples: `user_sessions.py` illustrating how user sessions can be obtained and `simple_tenant_app.py` 
  illustrating how the `SimpleCumulocityApp` class is used.

* Added requirements: `cachetools` (for caching), `inputtimeout` and `flask` (for samples).

### Changed

* Fixed file opening in `post_file` function in `_base_api.py` to avoid files already being closed when posting.

* Removed class `CumulocityApp` as it was too generic and hard to use. Replaces with classes `SimpleCumulocityApp`
  which behaves pretty much identical and `MultiTenantCumulocityApp` which behances more like a factory.


## Version 1.0.2

### Changed

* Added this changelog :-)

* Fixed [Issue #7](https://github.com/SoftwareAG/cumulocity-python-api/issues/7):
  Improved caching and user experience when creating CumulocityApp instances. Added unit tests.

* Added possibility to resolve the tenant ID from authorization headers (both `Basic` and `Bearer`).


## Version 1.0.1

### Changed

* The cumulocity-pyton-api library is now available on [PyPI](https://pypi.org) under the name `c8y_api` (see https://pypi.org/project/c8y-api/) 
* Updated README to reflect installation from PyPI 


## Version 1.0

Major refactoring of beta version:
* Unified user experience
* Complete documentation
* Performance improvements
* Introduced `CumulocityApp` to avoid mix-up with `CumulocityApi`
* Complete unit tests
* Structured integration tests
* Removed samples (sorry, need to be re-organized)<|MERGE_RESOLUTION|>--- conflicted
+++ resolved
@@ -1,6 +1,6 @@
 # Changelog
 
-<<<<<<< HEAD
+
 ## Work in progress
 
 ### Changed
@@ -11,13 +11,14 @@
 * ComplexObject & _DictMapping now both inherit MutableMapping (Thanks Sam!).
 
 * The base API now ignores trailing slashes gracefully.
-=======
+
+
 ## Version 1.3.1
 
 ### Changed
 
 * Switched to version 2.4.0 of PyJWT as recommended by https://nvd.nist.gov/vuln/detail/CVE-2022-29217 
->>>>>>> 736a79f1
+
 
 ## Version 1.3
 
