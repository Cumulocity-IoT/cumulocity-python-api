--- conflicted
+++ resolved
@@ -1,8 +1,6 @@
 # Changelog
 
-<<<<<<< HEAD
 * Added `get_by` function to inventory API to return a single object by query.
-=======
 * Added `CumulocityApp` class to module `c8y_tk.app` which allows working with Cumulocity interactively, e.g. in a
   Jupyther notebook. It will deal with environment variables just like the other connection helpers but will also
   ask interactively for missing info, e.g. a second factor with 2FA. It also integrates well with the
@@ -10,7 +8,6 @@
 * Added `c8y_tk.app` packages with `SubscriptionListener` class to ease development of multi_tenant microservices
   which need to act on all subscribed tenants or on added/removed subscriptions alike.
 * Adding debug logs to base API as default urllib3 logs are not helpful for our purpose.
->>>>>>> cb1de86a
 * Single and multi tenant applications now automatically set the `application_key` property from the standard
   `APPLICATION_KEY` environment variable. 
 * Added `get_count` function to `Operations` API.
