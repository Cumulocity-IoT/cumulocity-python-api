# Copyright (c) 2020 Software AG,
# Darmstadt, Germany and/or Software AG USA Inc., Reston, VA, USA,
# and/or its subsidiaries and/or its affiliates and/or their licensors.
# Use, reproduction, transfer, publication or disclosure is prohibited except
# as specifically provided for in your License Agreement with Software AG.

from importlib.metadata import version

from c8y_api._base_api import (
    ProcessingMode,
    CumulocityRestApi,
    HttpError,
    UnauthorizedError,
    MissingTfaError,
    AccessDeniedError,
)
from c8y_api._main_api import CumulocityApi
from c8y_api._registry_api import CumulocityDeviceRegistry
from c8y_api._auth import HTTPBasicAuth, HTTPBearerAuth

<<<<<<< HEAD
try:
    __version__ = get_distribution(__name__).version
except DistributionNotFound:
    pass

__all__ = [
    'CumulocityApi',
    'CumulocityRestApi',
    'CumulocityDeviceRegistry',
    'HTTPBasicAuth',
    'HTTPBearerAuth',
    'ProcessingMode',
    'HttpError',
    'UnauthorizedError',
    'MissingTfaError',
    'AccessDeniedError',
    ]
=======
__version__ = version(__name__)
>>>>>>> 338991eb
<|MERGE_RESOLUTION|>--- conflicted
+++ resolved
@@ -18,24 +18,4 @@
 from c8y_api._registry_api import CumulocityDeviceRegistry
 from c8y_api._auth import HTTPBasicAuth, HTTPBearerAuth
 
-<<<<<<< HEAD
-try:
-    __version__ = get_distribution(__name__).version
-except DistributionNotFound:
-    pass
-
-__all__ = [
-    'CumulocityApi',
-    'CumulocityRestApi',
-    'CumulocityDeviceRegistry',
-    'HTTPBasicAuth',
-    'HTTPBearerAuth',
-    'ProcessingMode',
-    'HttpError',
-    'UnauthorizedError',
-    'MissingTfaError',
-    'AccessDeniedError',
-    ]
-=======
-__version__ = version(__name__)
->>>>>>> 338991eb
+__version__ = version(__name__)