--- conflicted
+++ resolved
@@ -19,23 +19,6 @@
 from c8y_api.model.tenant_options import *
 
 
-<<<<<<< HEAD
-__all__ = ['administration', 'inventory', 'measurements', 'events',
-           'User', 'CurrentUser', 'Users',
-           'GlobalRole', 'InventoryRole', 'GlobalRoles', 'InventoryRoles', 'InventoryRoleAssignment',
-           'Permission', 'ReadPermission', 'WritePermission', 'AnyPermission',
-           'Application',
-           'AuditRecord', 'AuditRecords',
-           'Operation', 'BulkOperation', 'Operations', 'BulkOperations',
-           'ManagedObject', 'Device', 'DeviceGroup', 'Availability', 'Fragment', 'NamedObject',
-           'Inventory', 'DeviceInventory', 'DeviceGroupInventory',
-           'Identity', 'ExternalId', 'Binary', 'Binaries',
-           'Measurement', 'Measurements', 'Series', 'Units',
-           'Value', 'Count', 'Grams', 'Kilograms', 'Kelvin', 'Celsius', 'Percentage',
-           'Event', 'Events', 'Alarm', 'Alarms',
-           'Subscription', 'Subscriptions', 'Tokens',
-           'Meters', 'Centimeters', 'Liters', 'CubicMeters']
-=======
 __all__ = [
     # API Classes
     'Inventory',
@@ -95,5 +78,4 @@
     'Meters',
     'Percentage',
     'Value',
-]
->>>>>>> 62a8dc12
+]