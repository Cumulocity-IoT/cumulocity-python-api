from datetime import datetime
from urllib.parse import urlencode

from log_util import error


def _invert_dict(d):
    return {v: k for k, v in d.items()}


class _DictWrapper:

    def __init__(self, dictionary, on_update=None):
        self.__dict__['items'] = dictionary
        self.__dict__['on_update'] = on_update

    def has(self, name):
        return name in self.items

    def __getattr__(self, name):
        print('get ' + name)
        item = self.items[name]
        return item if not isinstance(item, dict) else _DictWrapper(item, self.on_update)

    def __setattr__(self, name, value):
        print('set ' + name)
        if self.on_update:
            self.on_update()
        self.items[name] = value


class Fragment:

    def __init__(self, name, **kwargs):
        self.name = name
        self.items = kwargs

    @staticmethod
    def _from_json(name, body_json):
        f = Fragment(name)
        f.items = body_json
        return f

    def __getattr__(self, name):
        item = self.items[name]
        return item if not isinstance(item, dict) else _DictWrapper(item)

    def has(self, element_name):
        return element_name in self.items

    def add_element(self, name, element):
        self.items[name] = element
        return self


class __DatabaseObject:

    def __init__(self, c8y=None):
        # the object id can only be set manually, e.g. when building an instance from json
        self.c8y = c8y
        self.id = None
        self._updated_fields = None

    @classmethod
    def _from_json(cls, obj_json, new_obj, mapping):
        for json_key, field_name in mapping.items():
            if json_key in obj_json:
                new_obj.__dict__[field_name] = obj_json[json_key]
        return new_obj

    def _to_full_json(self, mapping):
        obj_json = {}
        for name, value in self.__dict__.items():
            if value and name in mapping:
                obj_json[mapping[name]] = value
        return obj_json

    def _to_diff_json(self, mapping):
        """Convert a database object to a JSON representation considering only updated fields.

        Updated fields need to be signaled via the _signal_updated_field method. The signaled
        name is extracted from the object fields. For this to function the field name needs to
        be identical to the signaled name (or prefixed with '__')."""
        obj_json = {}
        if self._updated_fields:
            for name in self._updated_fields:
                n = name
                if n not in self.__dict__:
                    n = '__' + name
                if n not in self.__dict__:
                    raise KeyError(f"Unable to find field for name '{name}'.")
                obj_json[mapping[n]] = self.__dict__[n]
        return obj_json

    @staticmethod
    def _reverse(mapping):
        return {v: k for k, v in mapping}

    def get_updates(self):
        return list(self._updated_fields)

    def _signal_updated_field(self, name):
        if not self._updated_fields:
            self._updated_fields = {name}
        else:
            self._updated_fields.add(name)

    @staticmethod
    def _resolve(name, mapping):
        return mapping[name] if name in mapping else name


class __DatabaseObjectWithFragments(__DatabaseObject):

    def __init__(self, c8y=None):
        # the object id can only be set manually, e.g. when building an instance from json
        super().__init__(c8y)
        self._updated_fragments = None
        self.fragments = {}

    def add_fragment(self, name, **kwargs):
        """Append a custom fragment to the object."""
        self.fragments[name] = kwargs
        self._signal_updated_fragment(name)
        return self

    def add_fragments(self, *fragments):
        """Bulk append a collection of fragments."""
        # fragments might be given as a list, not argument vector
        if len(fragments) == 1 and isinstance(fragments[0], list):
            return self.add_fragments(*fragments[0])
        for f in fragments:
            self.fragments[f.name] = f.items
            self._signal_updated_fragment(f.name)
        return self

    # Thoughts regarding a direct assignment of fragments:
    # This would require to overload __setattr__ which makes everything VERY complicated. E.g. it would bypass
    # the property assignment and therefore everything needs to be handled within. It is also already called
    # during the constructor so fields may even not be defined yet.
    # def __setattr__(self, item, value):
    #     # check if it is a fragment
    #     if 'fragments' in self.__dict__:
    #         if item in self.fragments:
    #             self.fragments[item] = value
    #             self._signal_updated_fragment(item)
    #     object.__setattr__(self, item, value)
    #     self._signal_updated_field(item)

    def __getattr__(self, item):
        """Directly access a specific fragment."""
        # A fragment is a simple dictionary. By wrapping it into the _DictWrapper class
        # it is ensured that the same access behaviour is ensured on all levels.
        # All updated anywhere within the dictionary tree will be reported as an update
        # to this instance.
        # If the element is not a dictionary, it can be returned directly
        return item if not isinstance(self.fragments[item], dict) else \
            _DictWrapper(self.fragments[item], lambda: self._signal_updated_fragment(item))

    def has(self, fragment_name):
        """Check whether a specific fragment is defined."""
        return fragment_name in self.fragments

    def flag_update(self, name):
        self._signal_updated_fragment(name)

    def get_updates(self):
        return list(self._updated_fields) + list(self._updated_fragments)

    def _signal_updated_fragment(self, name):
        if not self._updated_fragments:
            self._updated_fragments = {name}
        else:
            self._updated_fragments.add(name)

    @staticmethod
    def _parse_fragments(object_json, builtin_fragments):
        return {name: body for name, body in object_json.items() if name not in builtin_fragments}


class User(__DatabaseObject):

    __python_to_json = {
        'user_id': 'id',
        'email': 'email',
        '__enabled': 'enabled',  # bool
        '__display_name': 'displayName',
        '__last_password_change_time': 'lastPasswordChange'}

    __json_to_python = _invert_dict(__python_to_json)

    def __init__(self, c8y=None, user_id=None, email=None, enabled=True):
        super().__init__(c8y)
        self.user_id = user_id
        self.email = email
        self.__enabled = enabled
        self.__last_password_change_time = None
        self.__last_password_change_datetime = None

    @classmethod
    def from_json(cls, user_json):
        return super()._from_json(user_json, User(), cls.__json_to_python)

    def to_full_json(self):
        return self._to_full_json(self.__python_to_json)

    def to_diff_json(self):
        return self._to_diff_json(self.__python_to_json)

    @property
    def email(self):
        return self.__email

    @email.setter
    def email(self, value: bool):
        self.__email = value
        self._signal_updated_field('email')

    @property
    def enabled(self):
        return self.__enabled

    @enabled.setter
    def enabled(self, value: bool):
        self.__enabled = value
        self._signal_updated_field('enabled')

    @property
    def last_password_change_time(self):
        if not self.__last_password_change_time:
            if self.__last_password_change_datetime:
                self.__last_password_change_time = \
                    self.__last_password_change_datetime.isoformat(timespec='milliseconds')
            # else: it remains None
        return self.__last_password_change_time

    @property
    def last_password_change_datetime(self):
        if not self.__last_password_change_datetime:
            self.__last_password_change_datetime = datetime.fromisoformat(self.__last_password_change_time)
        return self.__last_password_change_datetime


class ManagedObject(__DatabaseObjectWithFragments):

    """

    Updates to both fields and fragments are tracked automatically and will

        mo.owner = 'admin@cumulocity.com'
        mo.c8y_CustomFragment.region = 'EMEA'
        mo.add_fragment('c8y_CustomValue', value=12, uom='units')

    Note: This does not work if a fragment is actually a field, not a structure own it's own.
    A direct assignment to such a value fragment, like

        mo.c8y_CustomReferences = [1, 2, 3]

    is currently not supported nicely as it will not be recognised as an update. A manual update flagging is
    required:

        mo.c8y_CustomReferences = [1, 2, 3]
        mo.flag_update('c8y_CustomReferences')
    """

    # todo: del mo.c8y_IsDevice  - how does this need to be written to DB? With a POST on the ID?

    __BUILTIN_FRAGMENTS = ['id', 'self', 'type', 'name', 'owner',
                           'creationTime', 'lastUpdated',
                           'childDevices', 'childAssets', 'childAdditions',
                           'deviceParents', 'assetParents', 'additionParents']

    def __init__(self, c8y=None, type=None, name=None, owner=None):
        """Create a new ManagedObject from scratch."""
        super().__init__(c8y)
        # a direct update to the property backends is necessary to bypass
        # the update notification; everything specified within the constructor is
        # not considered to be an update
        self.__type = type
        self.__name = name
        self.__owner = owner
        self.__creation_time = None
        self.__creation_datetime = None
        self.__update_time = None
        self.__update_datetime = None
        self.child_devices = []
        self.child_assets = []
        self.child_additions = []
        self.parent_devices = []
        self.parent_assets = []
        self.parent_additions = []
        self.is_device = False

    @staticmethod
    def _from_json(object_json):
        type = object_json['type'] if 'type' in object_json else None
        name = object_json['name'] if 'name' in object_json else None
        owner = object_json['owner']
        mo = ManagedObject(type=type, name=name, owner=owner)
        mo.id = object_json['id']
        mo.__creation_time = object_json['creationTime']
        mo.__update_time = object_json['lastUpdated']
        # todo: references look different
        mo.child_devices = object_json['childDevices']['references']
        mo.child_assets = object_json['childAssets']['references']
        mo.child_additions = object_json['childAdditions']['references']
        mo.parent_devices = object_json['deviceParents']['references']
        mo.parent_assets = object_json['assetParents']['references']
        mo.parent_additions = object_json['additionParents']['references']
        mo.fragments = ManagedObject._parse_fragments(
            object_json, ManagedObject.__BUILTIN_FRAGMENTS)
        return mo

    def _to_full_json(self):
        object_json = {}
        if self.__type:
            object_json['type'] = self.__type
        if self.__name:
            object_json['name'] = self.__name
        if self.__owner:
            object_json['owner'] = self.__owner
        # todo: references
        for name, fragment in self.fragments.items():
            object_json[name] = fragment
        return object_json

    def _to_diff_json_(self):
        object_json = {}
        if self._updated_fields:
            for name in self._updated_fields:
                object_json[name] = self.__dict__[name]
        # todo: references
        if self._updated_fragments:
            for name in self._updated_fragments:
                object_json[name] = self.fragments[name]
        return object_json

    @property
    def type(self):
        return self.__type if self.__type else ''

    @type.setter
    def type(self, value):
        self.__type = value
        self._signal_updated_field('type')

    @property
    def name(self):
        return self.__name if self.__name else ''

    @name.setter
    def name(self, value):
        self.__name = value
        self._signal_updated_field('name')

    @property
    def owner(self):
        return self.__owner

    @owner.setter
    def owner(self, value):
        self.__owner = value
        self._signal_updated_field('owner')

    @property
    def creation_time(self):
        if not self.__creation_time:
            if not self.__creation_datetime:
                return None
            self.__creation_time = self.__creation_datetime.isoformat(
                timespec='milliseconds')
        return self.__creation_datetime

    @property
    def creation_datetime(self):
        if not self.__creation_datetime:
            if not self.__creation_time:
                return None
            self.__creation_datetime = datetime.fromisoformat(
                self.__creation_time)
        return self.__creation_datetime

    @property
    def update_time(self):
        if not self.__update_time:
            if not self.__update_datetime:
                return None
            self.__update_time = self.__update_datetime.isoformat(
                timespec='milliseconds')
        return self.__update_datetime

    @property
    def update_datetime(self):
        if not self.__update_datetime:
            if not self.__update_time:
                return None
            self.__update_datetime = datetime.fromisoformat(self.__update_time)
        return self.__update_datetime

    def store(self):
        """Will write the object to the database as a new instance."""
        assert self.c8y, "Cumulocity connection reference must be set to allow direct database access."
        return self.c8y.post('/inventory/managedObjects', self._to_full_json())

    def update(self, object_id=None):
        """
        Write updated fields and fragments to database.

        The id argument is optional if it is set within the object. The same update can be written to multiple
        different objects if the id argument is used.
        """
        assert self.c8y, "Cumulocity connection reference must be set to allow direct database access."
        self.c8y.put('/inventory/managedObjects/' +
                     str(object_id if object_id else self.id), self._to_diff_json_())

    def delete(self):
        """Will delete the object within the database."""
        assert self.c8y, "Cumulocity connection reference must be set to allow direct database access."
        self.c8y.delete('/inventory/managedObjects/' + str(self.id))


class Device(ManagedObject):

    def __init__(self, c8y=None, type=None, name=None, owner=None):
        super().__init__(c8y=c8y, type=type, name=name, owner=owner)
        self.is_device = True

    def _to_full_json(self):
        object_json = super()._to_full_json()
        object_json['c8y_IsDevice'] = {}
        return object_json

    def delete(self):
        """Delete both the device managed object as well as the device credentials within the database."""
        assert self.name, "Device name must be defined for deletion."
        device_username = 'device_' + self.name
        super().delete()
        self.c8y.users.delete(device_username)


<<<<<<< HEAD
class Measurement(__DatabaseObjectWithFragments):
=======
class Binary(ManagedObject):
    def __init__(self, c8y=None, filename=None, media_type=None):
        super().__init__(c8y=c8y, type=media_type, name=filename)


class Measurement(__DatabaseObject):
>>>>>>> 25ddc12b

    __BUILTIN_FRAGMENTS = ['type', 'id', 'source', 'time', 'self']

    def __init__(self, c8y, type, source, time=None):
        super().__init__(c8y)
        self.id = None
        self.type = type
        self.source = source
        self.__datetime = time if isinstance(time, datetime) else None
        self.__time = time if isinstance(time, str) else None
        self.fragments = None

    @staticmethod
    def _from_json(measurement_json):
        type = measurement_json['type']
        source = measurement_json['source']['id']
        time = measurement_json['time']
        m = Measurement(type, source, time)
        m.id = measurement_json['id']
        m.fragments = Measurement._parse_fragments(
            measurement_json, Measurement.__BUILTIN_FRAGMENTS)
        return m

    # the __getattr__ function is overwritten to return a wrapper that doesn't signal updates
    # (because Measurements are not updated, can only be created from scratch)
    def __getattr__(self, item):
        return _DictWrapper(self.fragments[item], on_update=None)

    @property
    def datetime(self):
        if not self.__datetime:
            if not self.__time:
                self.now()
            self.__datetime = datetime.fromisoformat(self.__time)
        return self.__datetime

    @property
    def time(self):
        if not self.__time:
            if not self.__datetime:
                self.now()
            self.__time = self.__datetime.isoformat(timespec='milliseconds')
        return self.__time

    def now(self):
        self.__datetime = datetime.now()
        self.__time = self.__datetime.isoformat(timespec='milliseconds')

    def store(self):
        assert self.c8y, "Cumulocity connection reference must be set to allow direct database access."
        if not self.__time:
            self.now()
        body_json = {
            'type': self.type,
            'source': {'id': self.source},
            'time': self.__time}
        body_json.update({name: body for name, body in self.fragments.items()})
        self.c8y.post('/measurement/measurements', body_json)

    def delete(self):
        assert self.c8y, "Cumulocity connection reference must be set to allow direct database access."
        self.c8y.delete('/measurement/measurements/' + self.id)


class ExternalId:

    def __init__(self, c8y=None, external_id=None, external_type=None, managed_object_id=None):
        self.c8y = c8y
        self.external_id = external_id
        self.external_type = external_type
        self.managed_object_id = managed_object_id

    @staticmethod
    def _from_json(identity_json):
        external_type = identity_json['type']
        external_id = identity_json['externalId']
        managed_object_id = identity_json['managedObject']['id']
        return ExternalId(external_id=external_id, external_type=external_type, managed_object_id=managed_object_id)

    def create(self):
        assert self.c8y, "Cumulocity connection reference must be set to allow direct database access."
        body_json = {
            'externalId': self.external_id,
            'type': self.external_type}
        self.c8y.post(
            f'/identity/globalIds/{self.managed_object_id}/externalIds', body_json)

    def delete(self):
        assert self.c8y, "Cumulocity connection reference must be set to allow direct database access."
        self.c8y.delete(
            f'/identity/externalIds/{self.external_type}/{self.external_id}')

    def get_managed_object_id(self):
        if self.managed_object_id is None:
            self.managed_object_id = self.c8y.get(
                f'/identity/externalIds/{self.external_type}/{self.external_id}')

        return self.managed_object_id

    def __str__(self):
        return str({
            'external_id': self.external_id,
            'external_type': self.external_type,
            'managed_object_id': self.managed_object_id
        })


class _Query:  # todo: better name

    def __init__(self, c8y, resource: str):
        self.c8y = c8y
        self.resource = _Query.__prepare_resource(resource)
        self.object_name = self.resource.split('/')[-1]

    @staticmethod
    def __prepare_resource(resource: str):
        """Ensure that the resource string starts with a slash and ends without."""
        return '/' + resource.strip('/')

    @staticmethod
    def __map_params(type=None, name=None, fragment=None, source=None,
                     before=None, after=None, reverse=None, page_size=None, **kwargs):
        params = {k: v for k, v in {'type': type, 'source': source, 'fragmentType': fragment,
                                    'dateFrom': after, 'dateTo': before, 'reverse': str(reverse),
                                    'pageSize': page_size}.items() if v}
        params.update(**kwargs)
        return params

    def build_base_query(self, **kwargs):
        params = _Query.__map_params(**kwargs)
        return self.resource + '?' + urlencode(params) + '&currentPage='

    def get_object(self, object_id):
        return self.c8y.get(self.resource + '/' + str(object_id))

    def get_page(self, base_query, page_number):
        result_json = self.c8y.get(base_query + str(page_number))
        return result_json[self.object_name]


class Inventory(_Query):

    def __init__(self, c8y):
        super().__init__(c8y, 'inventory/managedObjects')

    def get(self, object_id):
        managed_object = ManagedObject._from_json(self.get_object(object_id))
        managed_object.c8y = self.c8y  # inject c8y connection into instance
        return managed_object

    def get_all(self, type=None, source=None, fragment=None, before=None, after=None, reverse=False, page_size=1000):
        pass

    def select(self, type=None, source=None, fragment=None, before=None, after=None, reverse=False, page_size=1000):
        """Lazy implementation."""
        base_query = self.build_base_query(type=type, source=source, fragment=fragment,
                                           before=before, after=after,
                                           reverse=reverse, page_size=page_size)
        page_number = 1
        while True:
            # todo: it should be possible to stream the JSON content as well
            results = [ManagedObject._from_json(
                x) for x in self.get_page(base_query, page_number)]
            if not results:
                break
            for result in results:
                result.c8y = self.c8y  # inject c8y connection into instance
                yield result
            page_number = page_number + 1

    def create(self, *managed_objects):
        pass

    def update(self, object_id, object_model):
        pass

    def delete(self, *object_ids):
        pass


class DeviceInventory(Inventory):

    def delete(self, *device_ids):
        """Delete both the Device managed object as well as the registered device credentials from database."""
        pass


class Measurements(_Query):

    def __init__(self, c8y):
        super().__init__(c8y, 'measurement/measurements')

    def get(self, measurement_id):
        measurement = Measurement._from_json(self.get_object(measurement_id))
        measurement.c8y = self.c8y  # inject c8y connection into instance
        return measurement

    def select(self, type=None, source=None, fragment=None, before=None, after=None, reverse=False, page_size=1000):
        """Lazy implementation."""
        base_query = self.build_base_query(type=type, source=source, fragment=fragment,
                                           before=before, after=after,
                                           reverse=reverse, block_size=page_size)
        page_number = 1
        while True:
            results = [Measurement._from_json(
                x) for x in self.get_page(base_query, page_number)]
            if not results:
                break
            for result in results:
                result.c8y = self.c8y  # inject c8y connection into instance
                yield result
            page_number = page_number + 1

    def get_all(self, type=None, source=None, fragment=None, before=None, after=None, reverse=False, page_size=1000):
        """Will get everything and return as a single result."""
        return [x for x in self.select(type, source, fragment, before, after, reverse, page_size)]

    def get_last(self, type="", source="", fragment=""):
        """Will just get the last available measurement."""
        base_query = self.build_base_query(
            type=type, source=source, fragment=fragment, reverse=True, block_size=1)
        return Measurement._from_json(self.get_page(base_query, "1")['measurements'][0])

    def store(self, *measurements):
        if len(measurements) == 1 and isinstance(measurements[0], list):
            Measurements.store(*measurements)
        else:
            for m in measurements:
                m.c8y = self.c8y
                m.store()


class Users(_Query):

    def __init__(self, c8y):
        super().__init__(c8y, 'user/' + c8y.tenant_id + '/users')

    def get(self, user_id):
        user = User.from_json(self.get_object(user_id))
        user.c8y = self.c8y   # inject c8y connection into instance
        return user

    def select(self):
        pass

    def get_all(self):
        pass

    def create(self):
        pass


class Identity:
    # the Identity API of C8Y uses inconsistent resource paths and therefore
    # cannot use the generic _Query base class helper

    def __init__(self, c8y):
        self.c8y = c8y

    def create(self, external_id, external_type, managed_object_id):
        body_json = {
            'externalId': external_id,
            'type': external_type}
        self.c8y.post(
            f'/identity/globalIds/{managed_object_id}/externalIds', body_json)

    def delete(self, external_id, external_type):
        self.c8y.delete(f'/identity/externalIds/{external_type}/{external_id}')

    def get_managed_object_id(self, external_id, external_type):
        try:
            response = self.c8y.get(
                f'/identity/externalIds/{external_type}/{external_id}')
            return ExternalId._from_json(response)
        except KeyError:
            return None


class Binaries():
    def __init__(self, c8y):
        self.c8y = c8y

    def upload(self, binary_meta_information, file_path=None, file=None):
        assert isinstance(binary_meta_information, Binary)

        try:
            if (file_path is not None):
                file = open(file_path, 'rb')
        except FileNotFoundError:
            error('File not found for file path: ', file_path)
            return

        if (file is None):
            error('No File available to upload')
            return

        return self.c8y.post_file('/inventory/binaries', file, binary_meta_information)

    def update(self, binary_id, media_type, file_path=None, file=None):
        try:
            if (file_path is not None):
                file = open(file_path, 'rb')
        except FileNotFoundError:
            error('File not found for file path: ', file_path)
            return

        if (file is None):
            error('No File available to upload')
            return

        self.c8y.put_file(f'/inventory/binaries/{binary_id}', file, media_type)

    def delete(self, binary_id):
        self.c8y.delete(f'/inventory/binaries/{binary_id}')<|MERGE_RESOLUTION|>--- conflicted
+++ resolved
@@ -438,16 +438,12 @@
         self.c8y.users.delete(device_username)
 
 
-<<<<<<< HEAD
-class Measurement(__DatabaseObjectWithFragments):
-=======
 class Binary(ManagedObject):
     def __init__(self, c8y=None, filename=None, media_type=None):
         super().__init__(c8y=c8y, type=media_type, name=filename)
 
 
-class Measurement(__DatabaseObject):
->>>>>>> 25ddc12b
+class Measurement(__DatabaseObjectWithFragments):
 
     __BUILTIN_FRAGMENTS = ['type', 'id', 'source', 'time', 'self']
 
@@ -532,18 +528,15 @@
         body_json = {
             'externalId': self.external_id,
             'type': self.external_type}
-        self.c8y.post(
-            f'/identity/globalIds/{self.managed_object_id}/externalIds', body_json)
+        self.c8y.post(f'/identity/globalIds/{self.managed_object_id}/externalIds', body_json)
 
     def delete(self):
         assert self.c8y, "Cumulocity connection reference must be set to allow direct database access."
-        self.c8y.delete(
-            f'/identity/externalIds/{self.external_type}/{self.external_id}')
+        self.c8y.delete(f'/identity/externalIds/{self.external_type}/{self.external_id}')
 
     def get_managed_object_id(self):
         if self.managed_object_id is None:
-            self.managed_object_id = self.c8y.get(
-                f'/identity/externalIds/{self.external_type}/{self.external_id}')
+            self.managed_object_id = self.c8y.get(f'/identity/externalIds/{self.external_type}/{self.external_id}')
 
         return self.managed_object_id
 
@@ -711,22 +704,20 @@
         body_json = {
             'externalId': external_id,
             'type': external_type}
-        self.c8y.post(
-            f'/identity/globalIds/{managed_object_id}/externalIds', body_json)
+        self.c8y.post(f'/identity/globalIds/{managed_object_id}/externalIds', body_json)
 
     def delete(self, external_id, external_type):
         self.c8y.delete(f'/identity/externalIds/{external_type}/{external_id}')
 
     def get_managed_object_id(self, external_id, external_type):
         try:
-            response = self.c8y.get(
-                f'/identity/externalIds/{external_type}/{external_id}')
+            response = self.c8y.get(f'/identity/externalIds/{external_type}/{external_id}')
             return ExternalId._from_json(response)
         except KeyError:
             return None
 
 
-class Binaries():
+class Binaries:
     def __init__(self, c8y):
         self.c8y = c8y
 
@@ -748,13 +739,13 @@
 
     def update(self, binary_id, media_type, file_path=None, file=None):
         try:
-            if (file_path is not None):
+            if not file_path:
                 file = open(file_path, 'rb')
         except FileNotFoundError:
             error('File not found for file path: ', file_path)
             return
 
-        if (file is None):
+        if file:
             error('No File available to upload')
             return
 
