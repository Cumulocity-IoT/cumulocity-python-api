--- conflicted
+++ resolved
@@ -15,11 +15,7 @@
 
 from c8y_api.model._base import CumulocityObject
 
-<<<<<<< HEAD
-from tests import RandomNameGenerator
-=======
-from util.testing_util import RandomNameGenerator
->>>>>>> 62a8dc12
+from testing_util import RandomNameGenerator
 
 
 def get_ids(objs: List[CumulocityObject]) -> Set[str]:
