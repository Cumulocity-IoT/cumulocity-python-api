--- conflicted
+++ resolved
@@ -83,11 +83,7 @@
     ])
 def test_username_parsing(tenant_id, username, password, expected_username):
     """Verify that usernames are parsed as expected."""
-<<<<<<< HEAD
-    c8y = CumulocityRestApi(base_url="", tenant_id=tenant_id, username=username, password=password)
-=======
     c8y = CumulocityRestApi(base_url="some.host.com", tenant_id=tenant_id, username=username, password=password)
->>>>>>> 338991eb
     assert c8y.username == expected_username
     assert c8y.auth.username == f'{tenant_id}/{expected_username}'
 
@@ -286,7 +282,6 @@
         with pytest.raises(KeyError) as error:
             c8y.get('some/key')
         assert 'some/key' in str(error)
-
 
 @pytest.mark.parametrize(
     'name, code, ex',
